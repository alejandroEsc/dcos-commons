--- conflicted
+++ resolved
@@ -313,28 +313,16 @@
 
 
 def _dump_task_logs_for_task(
-<<<<<<< HEAD
-    item: pytest.Item,
-    agent_id: str,
-    agent_executor_paths: dict,
-    task_entry: _TaskEntry
-=======
     item: pytest.Item, agent_id: str, agent_executor_paths: dict, task_entry: _TaskEntry
->>>>>>> f101c86d
 ) -> int:
     executor_browse_path = _find_matching_executor_path(agent_executor_paths, task_entry)
     if not executor_browse_path:
         # Expected executor path was not found on this agent. Did Mesos move their files around again?
-<<<<<<< HEAD
-        log.warning('Unable to find any paths matching task {} in agent {}:\n  {}'.format(
-            task_entry, agent_id, '\n  '.join(sorted(agent_executor_paths.keys()))))
-=======
         log.warning(
             "Unable to find any paths matching task {} in agent {}:\n  {}".format(
                 task_entry, agent_id, "\n  ".join(sorted(agent_executor_paths.keys()))
             )
         )
->>>>>>> f101c86d
         return 0
 
     # Fetch paths under the executor.
@@ -370,18 +358,6 @@
         # No annotation needed:
         _select_log_files(item, task_entry.task_id, executor_file_infos, "", selected_file_infos)
     if not selected_file_infos:
-<<<<<<< HEAD
-        log.warning('Unable to find any stdout/stderr files in above paths for task {}'.format(task_entry))
-        return 0
-
-    byte_count = sum([f['size'] for f in selected_file_infos.values()])
-    log.info('Downloading {} files ({} bytes) for task {}:{}'.format(
-        len(selected_file_infos),
-        byte_count,
-        task_entry,
-        ''.join(['\n  {} ({} bytes)\n    => {}'.format(
-            file_info['path'], file_info['size'], path) for path, file_info in selected_file_infos.items()])))
-=======
         log.warning(
             "Unable to find any stdout/stderr files in above paths for task {}".format(task_entry)
         )
@@ -403,7 +379,6 @@
             ),
         )
     )
->>>>>>> f101c86d
 
     # Fetch files
     for out_path, file_info in selected_file_infos.items():
