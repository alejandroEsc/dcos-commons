--- conflicted
+++ resolved
@@ -8,13 +8,14 @@
     uris:
       - {{HDFS_URI}}
       - {{BOOTSTRAP_URI}}
-{{#ENABLE_VIRTUAL_NETWORK}}
+      {{#KEYTABS_URI}}- {{KEYTABS_URI}}{{/KEYTABS_URI}}
+    {{#ENABLE_VIRTUAL_NETWORK}}
     networks:
-<<<<<<< HEAD
-      dcos:
-{{/ENABLE_VIRTUAL_NETWORK}}
-
-{{#SECURITY_ENABLED}}
+      {{VIRTUAL_NETWORK_NAME_JOURNAL}}:
+        labels: {{CNI_PLUGIN_LABELS_JOURNAL}}
+    {{/ENABLE_VIRTUAL_NETWORK}}
+
+    {{#SECURITY_ENABLED}}
     secrets:
       keytab:
         secret: {{KERBEROS_KEYTAB_SECRET_PATH}}
@@ -25,13 +26,7 @@
       key-store:
         secret: {{TLS_KEY_STORE_SECRET_PATH}}
         file: server.jks.base64
-{{/SECURITY_ENABLED}}
-
-=======
-      {{VIRTUAL_NETWORK_NAME_JOURNAL}}:
-        labels: {{CNI_PLUGIN_LABELS_JOURNAL}}
-    {{/ENABLE_VIRTUAL_NETWORK}}
->>>>>>> a39ce51b
+    {{/SECURITY_ENABLED}}
     tasks:
       node:
         goal: RUNNING
@@ -57,21 +52,21 @@
           hadoop-metrics2:
             template: {{CONFIG_TEMPLATE_PATH}}/journal-hadoop-metrics2.properties
             dest: {{HDFS_VERSION}}/etc/hadoop/hadoop-metrics2.properties
-{{#SECURITY_ENABLED}}
-          krb5-conf:
-            template: {{MESOS_SANDBOX}}/krb5.conf
-            dest: {{JRE_VERSION}}/lib/security/krb5.conf
-          ssl-server:
-            template: {{CONFIG_TEMPLATE_PATH}}/ssl-server.xml
-            dest: {{HDFS_VERSION}}/etc/hadoop/ssl-server.xml
-          ssl-client:
-            template: {{CONFIG_TEMPLATE_PATH}}/ssl-client.xml
-            dest: {{HDFS_VERSION}}/etc/hadoop/ssl-client.xml
-{{/SECURITY_ENABLED}}
+          {{#SECURITY_ENABLED}}
+          krb5-conf:
+            template: {{MESOS_SANDBOX}}/krb5.conf
+            dest: {{JRE_VERSION}}/lib/security/krb5.conf
+          ssl-server:
+            template: {{CONFIG_TEMPLATE_PATH}}/ssl-server.xml
+            dest: {{HDFS_VERSION}}/etc/hadoop/ssl-server.xml
+          ssl-client:
+            template: {{CONFIG_TEMPLATE_PATH}}/ssl-client.xml
+            dest: {{HDFS_VERSION}}/etc/hadoop/ssl-client.xml
+          {{/SECURITY_ENABLED}}
         env:
           JOURNALNODE: true
         # The absence of journal-data/hdfs/current/committed-txid indicates HDFS is about to be deployed for the first time.
-        # Its existence is used during an update plan to check that the given Journal Node has in fact started and by writing 
+        # Its existence is used during an update plan to check that the given Journal Node has in fact started and by writing
         # to the committed-txid file, hence updating the file's last modified timestamp within the last 12 seconds, signals that
         # the Journal Node is newly running as part of the update plan.
         {{#JOURNAL_READINESS_CHECK_ENABLED}}
@@ -95,14 +90,13 @@
     uris:
       - {{HDFS_URI}}
       - {{BOOTSTRAP_URI}}
-
-{{#ENABLE_VIRTUAL_NETWORK}}
+    {{#ENABLE_VIRTUAL_NETWORK}}
     networks:
-<<<<<<< HEAD
-      dcos:
-{{/ENABLE_VIRTUAL_NETWORK}}
-
-{{#SECURITY_ENABLED}}
+      {{VIRTUAL_NETWORK_NAME_NAME}}:
+        labels: {{CNI_PLUGIN_LABELS_NAME}}
+    {{/ENABLE_VIRTUAL_NETWORK}}
+
+    {{#SECURITY_ENABLED}}
     secrets:
       s1:
         secret: {{KERBEROS_KEYTAB_SECRET_PATH}}
@@ -113,13 +107,8 @@
       key-store:
         secret: {{TLS_KEY_STORE_SECRET_PATH}}
         file: server.jks.base64
-{{/SECURITY_ENABLED}}
-
-=======
-      {{VIRTUAL_NETWORK_NAME_NAME}}:
-        labels: {{CNI_PLUGIN_LABELS_NAME}}
-    {{/ENABLE_VIRTUAL_NETWORK}}
->>>>>>> a39ce51b
+    {{/SECURITY_ENABLED}}
+
     resource-sets:
       name-resources:
         cpus: {{NAME_CPUS}}
@@ -159,17 +148,17 @@
           hadoop-metrics2:
             template: {{CONFIG_TEMPLATE_PATH}}/name-hadoop-metrics2.properties
             dest: {{HDFS_VERSION}}/etc/hadoop/hadoop-metrics2.properties
-{{#SECURITY_ENABLED}}
-          krb5-conf:
-            template: {{MESOS_SANDBOX}}/krb5.conf
-            dest: {{JRE_VERSION}}/lib/security/krb5.conf
-          ssl-server:
-            template: {{CONFIG_TEMPLATE_PATH}}/ssl-server.xml
-            dest: {{HDFS_VERSION}}/etc/hadoop/ssl-server.xml
-          ssl-client:
-            template: {{CONFIG_TEMPLATE_PATH}}/ssl-client.xml
-            dest: {{HDFS_VERSION}}/etc/hadoop/ssl-client.xml
-{{/SECURITY_ENABLED}}
+          {{#SECURITY_ENABLED}}
+          krb5-conf:
+            template: {{MESOS_SANDBOX}}/krb5.conf
+            dest: {{JRE_VERSION}}/lib/security/krb5.conf
+          ssl-server:
+            template: {{CONFIG_TEMPLATE_PATH}}/ssl-server.xml
+            dest: {{HDFS_VERSION}}/etc/hadoop/ssl-server.xml
+          ssl-client:
+            template: {{CONFIG_TEMPLATE_PATH}}/ssl-client.xml
+            dest: {{HDFS_VERSION}}/etc/hadoop/ssl-client.xml
+          {{/SECURITY_ENABLED}}
         env:
           NAMENODE: true
       format:
@@ -183,17 +172,17 @@
           hdfs-site:
             template: {{CONFIG_TEMPLATE_PATH}}/hdfs-site.xml
             dest: {{HDFS_VERSION}}/etc/hadoop/hdfs-site.xml
-{{#SECURITY_ENABLED}}
-          krb5-conf:
-            template: {{MESOS_SANDBOX}}/krb5.conf
-            dest: {{JRE_VERSION}}/lib/security/krb5.conf
-          ssl-server:
-            template: {{CONFIG_TEMPLATE_PATH}}/ssl-server.xml
-            dest: {{HDFS_VERSION}}/etc/hadoop/ssl-server.xml
-          ssl-client:
-            template: {{CONFIG_TEMPLATE_PATH}}/ssl-client.xml
-            dest: {{HDFS_VERSION}}/etc/hadoop/ssl-client.xml
-{{/SECURITY_ENABLED}}
+          {{#SECURITY_ENABLED}}
+          krb5-conf:
+            template: {{MESOS_SANDBOX}}/krb5.conf
+            dest: {{JRE_VERSION}}/lib/security/krb5.conf
+          ssl-server:
+            template: {{CONFIG_TEMPLATE_PATH}}/ssl-server.xml
+            dest: {{HDFS_VERSION}}/etc/hadoop/ssl-server.xml
+          ssl-client:
+            template: {{CONFIG_TEMPLATE_PATH}}/ssl-client.xml
+            dest: {{HDFS_VERSION}}/etc/hadoop/ssl-client.xml
+        {{/SECURITY_ENABLED}}
         env:
           NAMENODE: true
       bootstrap:
@@ -207,17 +196,17 @@
           hdfs-bootstrap-site:
             template: {{CONFIG_TEMPLATE_PATH}}/hdfs-site.xml
             dest: {{HDFS_VERSION}}/etc/hadoop/hdfs-site.xml
-{{#SECURITY_ENABLED}}
-          krb5-conf:
-            template: {{MESOS_SANDBOX}}/krb5.conf
-            dest: {{JRE_VERSION}}/lib/security/krb5.conf
-          ssl-server:
-            template: {{CONFIG_TEMPLATE_PATH}}/ssl-server.xml
-            dest: {{HDFS_VERSION}}/etc/hadoop/ssl-server.xml
-          ssl-client:
-            template: {{CONFIG_TEMPLATE_PATH}}/ssl-client.xml
-            dest: {{HDFS_VERSION}}/etc/hadoop/ssl-client.xml
-{{/SECURITY_ENABLED}}
+          {{#SECURITY_ENABLED}}
+          krb5-conf:
+            template: {{MESOS_SANDBOX}}/krb5.conf
+            dest: {{JRE_VERSION}}/lib/security/krb5.conf
+          ssl-server:
+            template: {{CONFIG_TEMPLATE_PATH}}/ssl-server.xml
+            dest: {{HDFS_VERSION}}/etc/hadoop/ssl-server.xml
+          ssl-client:
+            template: {{CONFIG_TEMPLATE_PATH}}/ssl-client.xml
+            dest: {{HDFS_VERSION}}/etc/hadoop/ssl-client.xml
+          {{/SECURITY_ENABLED}}
         env:
           NAMENODE: true
       zkfc:
@@ -274,14 +263,13 @@
     uris:
       - {{HDFS_URI}}
       - {{BOOTSTRAP_URI}}
-
-{{#ENABLE_VIRTUAL_NETWORK}}
+    {{#ENABLE_VIRTUAL_NETWORK}}
     networks:
-<<<<<<< HEAD
-      dcos:
-{{/ENABLE_VIRTUAL_NETWORK}}
-
-{{#SECURITY_ENABLED}}
+      {{VIRTUAL_NETWORK_NAME_DATA}}:
+        labels: {{CNI_PLUGIN_LABELS_DATA}}
+    {{/ENABLE_VIRTUAL_NETWORK}}
+
+    {{#SECURITY_ENABLED}}
     secrets:
       s1:
         secret: {{KERBEROS_KEYTAB_SECRET_PATH}}
@@ -292,7 +280,7 @@
       key-store:
         secret: {{TLS_KEY_STORE_SECRET_PATH}}
         file: server.jks.base64
-{{/SECURITY_ENABLED}}
+    {{/SECURITY_ENABLED}}
 
     tasks:
       node:
@@ -305,15 +293,6 @@
                mkdir -p /var/lib/hadoop-hdfs &&
                chown root /var/lib/hadoop-hdfs &&
                ./{{HDFS_VERSION}}/bin/hdfs datanode
-=======
-      {{VIRTUAL_NETWORK_NAME_DATA}}:
-        labels: {{CNI_PLUGIN_LABELS_DATA}}
-    {{/ENABLE_VIRTUAL_NETWORK}}
-    tasks:
-      node:
-        goal: RUNNING
-        cmd: ./bootstrap && ./{{HDFS_VERSION}}/bin/hdfs datanode
->>>>>>> a39ce51b
         cpus: {{DATA_CPUS}}
         memory: {{DATA_MEM}}
         ports:
@@ -337,7 +316,7 @@
           hadoop-metrics2:
             template: {{CONFIG_TEMPLATE_PATH}}/data-hadoop-metrics2.properties
             dest: {{HDFS_VERSION}}/etc/hadoop/hadoop-metrics2.properties
-{{#SECURITY_ENABLED}}
+          {{#SECURITY_ENABLED}}
           krb5-conf:
              template: {{MESOS_SANDBOX}}/krb5.conf
              dest: {{JRE_VERSION}}/lib/security/krb5.conf
@@ -347,11 +326,10 @@
           ssl-client:
             template: {{CONFIG_TEMPLATE_PATH}}/ssl-client.xml
             dest: {{HDFS_VERSION}}/etc/hadoop/ssl-client.xml
-{{/SECURITY_ENABLED}}
+          {{/SECURITY_ENABLED}}
         env:
           DATANODE: true
         # If HDFS does not report a data node to be live, we don't consider the data node to be ready yet
-        # TODO: LIBPROCESS_IP gets overriden to 0.0.0.0 in overlay networking so this readiness-check needs to be fixed
         readiness-check:
           cmd: KRB5_CONFIG={{JRE_VERSION}}/lib/security/krb5.conf kinit -k -t ${MESOS_SANDBOX}/hdfs.keytab ${KERBEROS_PRIMARY}/data-${POD_INSTANCE_INDEX}-node.${FRAMEWORK_NAME}.autoip.dcos.thisdcos.directory@${KERBEROS_REALM} && export TASK_IP=$(./bootstrap --get-task-ip) && MATCH="$(./{{HDFS_VERSION}}/bin/hdfs dfsadmin -report | grep $TASK_IP | wc -l)" && [[ $MATCH -ge 1 ]]
           interval: 10
